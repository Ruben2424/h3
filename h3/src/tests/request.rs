use std::time::Duration;

use assert_matches::assert_matches;
use bytes::{Buf, BufMut, Bytes, BytesMut};
use futures_util::future;
use http::{request, HeaderMap, Request, Response, StatusCode};

use crate::{
    client,
    connection::ConnectionState,
    error::{Code, LegacyErrorStruct, LegacyKind},
    proto::{
        coding::Encode,
        frame::{self, Frame, FrameType},
        headers::Header,
        push::PushId,
        varint::VarInt,
    },
    qpack,
    quic::{self, StreamErrorIncoming},
    server,
};

use super::h3_quinn;
use super::{init_tracing, Pair};

#[tokio::test]
async fn get() {
    init_tracing();
    let mut pair = Pair::default();
    let mut server = pair.server();

    let client_fut = async {
        let (mut driver, mut client) = client::new(pair.client().await).await.expect("client init");
        let drive_fut = async { future::poll_fn(|cx| driver.poll_close(cx)).await };
        let req_fut = async {
            let mut request_stream = client
                .send_request(Request::get("http://localhost/salut").body(()).unwrap())
                .await
                .expect("request");

            let response = request_stream.recv_response().await.expect("recv response");
            assert_eq!(response.status(), StatusCode::OK);

            let body = request_stream
                .recv_data()
                .await
                .expect("recv data")
                .expect("body");
            assert_eq!(body.chunk(), b"wonderful hypertext");
        };
        tokio::select! { _ = req_fut => (), _ = drive_fut => () }
    };

    let server_fut = async {
        let conn = server.next().await;
        let mut incoming_req = server::Connection::new(conn).await.unwrap();

        let (_request, mut request_stream) = incoming_req.accept().await.expect("accept").unwrap();
        request_stream
            .send_response(
                Response::builder()
                    .status(200)
                    .body(())
                    .expect("build response"),
            )
            .await
            .expect("send_response");
        request_stream
            .send_data("wonderful hypertext".into())
            .await
            .expect("send_data");
        request_stream.finish().await.expect("finish");
    };

    tokio::join!(server_fut, client_fut);
}

#[tokio::test]
async fn get_with_trailers_unknown_content_type() {
    init_tracing();
    let mut pair = Pair::default();
    let mut server = pair.server();

    let client_fut = async {
        let (mut driver, mut client) = client::new(pair.client().await).await.expect("client init");
        let drive_fut = async { future::poll_fn(|cx| driver.poll_close(cx)).await };
        let req_fut = async {
            let mut request_stream = client
                .send_request(Request::get("http://localhost/salut").body(()).unwrap())
                .await
                .expect("request");
            request_stream.recv_response().await.expect("recv response");
            request_stream
                .recv_data()
                .await
                .expect("recv data")
                .expect("body");

            assert!(request_stream.recv_data().await.unwrap().is_none());
            let trailers = request_stream
                .recv_trailers()
                .await
                .expect("recv trailers")
                .expect("trailers none");
            assert_eq!(trailers.get("trailer").unwrap(), &"value");
        };
        tokio::select! { _ = req_fut => (), _ = drive_fut => () }
    };

    let server_fut = async {
        let conn = server.next().await;
        let mut incoming_req = server::Connection::new(conn).await.unwrap();

        let (_, mut request_stream) = incoming_req.accept().await.expect("accept").unwrap();
        request_stream
            .send_response(
                Response::builder()
                    .status(200)
                    .body(())
                    .expect("build response"),
            )
            .await
            .expect("send_response");
        request_stream
            .send_data("wonderful hypertext".into())
            .await
            .expect("send_data");
        let mut trailers = HeaderMap::new();
        trailers.insert("trailer", "value".parse().unwrap());
        request_stream
            .send_trailers(trailers)
            .await
            .expect("send_trailers");
        request_stream.finish().await.expect("finish");
    };

    tokio::join!(server_fut, client_fut);
}

#[tokio::test]
async fn get_with_trailers_known_content_type() {
    init_tracing();
    let mut pair = Pair::default();
    let mut server = pair.server();

    let client_fut = async {
        let (mut driver, mut client) = client::new(pair.client().await).await.expect("client init");
        let drive_fut = async { future::poll_fn(|cx| driver.poll_close(cx)).await };
        let req_fut = async {
            let mut request_stream = client
                .send_request(Request::get("http://localhost/salut").body(()).unwrap())
                .await
                .expect("request");
            request_stream.recv_response().await.expect("recv response");
            request_stream
                .recv_data()
                .await
                .expect("recv data")
                .expect("body");

            let trailers = request_stream
                .recv_trailers()
                .await
                .expect("recv trailers")
                .expect("trailers none");
            assert_eq!(trailers.get("trailer").unwrap(), &"value");
        };
        tokio::select! { _ = req_fut => (), _ = drive_fut => () }
    };

    let server_fut = async {
        let conn = server.next().await;
        let mut incoming_req = server::Connection::new(conn).await.unwrap();

        let (_, mut request_stream) = incoming_req.accept().await.expect("accept").unwrap();
        request_stream
            .send_response(
                Response::builder()
                    .status(200)
                    .body(())
                    .expect("build response"),
            )
            .await
            .expect("send_response");
        request_stream
            .send_data("wonderful hypertext".into())
            .await
            .expect("send_data");

        let mut trailers = HeaderMap::new();
        trailers.insert("trailer", "value".parse().unwrap());
        request_stream
            .send_trailers(trailers)
            .await
            .expect("send_trailers");
        request_stream.finish().await.expect("finish");
    };

    tokio::join!(server_fut, client_fut);
}

#[tokio::test]
async fn post() {
    init_tracing();
    let mut pair = Pair::default();
    let mut server = pair.server();

    let client_fut = async {
        let (mut driver, mut client) = client::new(pair.client().await).await.expect("client init");
        let drive_fut = async { future::poll_fn(|cx| driver.poll_close(cx)).await };
        let req_fut = async {
            let mut request_stream = client
                .send_request(Request::get("http://localhost/salut").body(()).unwrap())
                .await
                .expect("request");

            request_stream
                .send_data("wonderful json".into())
                .await
                .expect("send_data");
            request_stream.finish().await.expect("client finish");

            request_stream.recv_response().await.expect("recv response");
        };
        tokio::select! { _ = req_fut => (), _ = drive_fut => () }
    };

    let server_fut = async {
        let conn = server.next().await;
        let mut incoming_req = server::Connection::new(conn).await.unwrap();

        let (_, mut request_stream) = incoming_req.accept().await.expect("accept").unwrap();
        request_stream
            .send_response(
                Response::builder()
                    .status(200)
                    .body(())
                    .expect("build response"),
            )
            .await
            .expect("send_response");

        let request_body = request_stream
            .recv_data()
            .await
            .expect("recv data")
            .expect("server recv body");
        assert_eq!(request_body.chunk(), b"wonderful json");
        request_stream.finish().await.expect("client finish");
    };

    tokio::join!(server_fut, client_fut);
}

#[tokio::test]
async fn header_too_big_response_from_server() {
    init_tracing();
    let mut pair = Pair::default();
    let mut server = pair.server();

    let client_fut = async {
        let (mut driver, mut client) = client::new(pair.client().await).await.expect("client init");
        let drive_fut = async { future::poll_fn(|cx| driver.poll_close(cx)).await };
        let req_fut = async {
            let mut request_stream = client
                .send_request(Request::get("http://localhost/salut").body(()).unwrap())
                .await
                .expect("request");
            request_stream.finish().await.expect("client finish");
            let response = request_stream.recv_response().await.unwrap();
            assert_eq!(
                response.status(),
                StatusCode::REQUEST_HEADER_FIELDS_TOO_LARGE
            );
        };
        tokio::select! {biased; _ = req_fut => (), _ = drive_fut => () }
    };

    let server_fut = async {
        let conn = server.next().await;
        //= https://www.rfc-editor.org/rfc/rfc9114#section-4.2.2
        //= type=test
        //# An HTTP/3 implementation MAY impose a limit on the maximum size of
        //# the message header it will accept on an individual HTTP message.
        let mut incoming_req = server::builder()
            .max_field_section_size(12)
            .build(conn)
            .await
            .unwrap();

        let err_kind = incoming_req.accept().await.map(|_| ()).unwrap_err().kind();
        assert_matches!(
            err_kind,
            LegacyKind::HeaderTooBig {
                actual_size: 42,
                max_size: 12,
                ..
            }
        );
        let _ = incoming_req.accept().await;
    };

    tokio::join!(server_fut, client_fut);
}

#[tokio::test]
async fn header_too_big_response_from_server_trailers() {
    init_tracing();
    let mut pair = Pair::default();
    let mut server = pair.server();

    let client_fut = async {
        let (mut driver, mut client) = client::new(pair.client().await).await.expect("client init");
        let drive_fut = async { future::poll_fn(|cx| driver.poll_close(cx)).await };
        let req_fut = async {
            let mut request_stream = client
                .send_request(Request::get("http://localhost/salut").body(()).unwrap())
                .await
                .expect("request");
            request_stream
                .send_data("wonderful json".into())
                .await
                .expect("send_data");

            let mut trailers = HeaderMap::new();
            trailers.insert("trailer", "A".repeat(200).parse().unwrap());
            request_stream
                .send_trailers(trailers)
                .await
                .expect("send trailers");
            request_stream.finish().await.expect("client finish");
        };
        tokio::select! {biased; _ = req_fut => (), _ = drive_fut => () }
    };

    let server_fut = async {
        let conn = server.next().await;
        //= https://www.rfc-editor.org/rfc/rfc9114#section-4.2.2
        //= type=test
        //# An HTTP/3 implementation MAY impose a limit on the maximum size of
        //# the message header it will accept on an individual HTTP message.
        let mut incoming_req = server::builder()
            .max_field_section_size(207)
            .build(conn)
            .await
            .unwrap();

        let (_request, mut request_stream) = incoming_req.accept().await.expect("accept").unwrap();
        let _ = request_stream
            .recv_data()
            .await
            .expect("recv data")
            .expect("body");
        let err_kind = request_stream.recv_trailers().await.unwrap_err().kind();
        assert_matches!(
            err_kind,
            LegacyKind::HeaderTooBig {
                actual_size: 239,
                max_size: 207,
                ..
            }
        );
        let _ = incoming_req.accept().await;
    };

    tokio::join!(server_fut, client_fut);
}

#[tokio::test]
async fn header_too_big_client_error() {
    init_tracing();
    let mut pair = Pair::default();
    let mut server = pair.server();

    let client_fut = async {
        let (mut driver, mut client) = client::new(pair.client().await).await.expect("client init");
        let drive_fut = async { future::poll_fn(|cx| driver.poll_close(cx)).await };
        let req_fut = async {
            // pretend client already received server's settings
            client
                .shared_state()
                .write("client")
                .peer_config
                .max_field_section_size = 12;

            let req = Request::get("http://localhost/salut").body(()).unwrap();
            let err_kind = client
                .send_request(req)
                .await
                .map(|_| ())
                .unwrap_err()
                .kind();
            assert_matches!(
                err_kind,
                LegacyKind::HeaderTooBig {
                    actual_size: 179,
                    max_size: 12,
                    ..
                }
            );
        };
        tokio::select! {biased; _ = req_fut => (),_ = drive_fut => () }
    };

    let server_fut = async {
        let conn = server.next().await;
        //= https://www.rfc-editor.org/rfc/rfc9114#section-4.2.2
        //= type=test
        //# An HTTP/3 implementation MAY impose a limit on the maximum size of
        //# the message header it will accept on an individual HTTP message.
        server::builder()
            .max_field_section_size(12)
            .build(conn)
            .await
            .unwrap();
    };

    tokio::join!(server_fut, client_fut);
}

#[tokio::test]
async fn header_too_big_client_error_trailer() {
    init_tracing();
    let mut pair = Pair::default();
    let mut server = pair.server();

    let client_fut = async {
        let (mut driver, mut client) = client::new(pair.client().await).await.expect("client init");
        let drive_fut = async { future::poll_fn(|cx| driver.poll_close(cx)).await };
        let req_fut = async {
            client
                .shared_state()
                .write("client")
                .peer_config
                .max_field_section_size = 200;

            let mut request_stream = client
                .send_request(Request::get("http://localhost/salut").body(()).unwrap())
                .await
                .expect("request");
            request_stream
                .send_data("wonderful json".into())
                .await
                .expect("send_data");

            let mut trailers = HeaderMap::new();
            trailers.insert("trailer", "A".repeat(200).parse().unwrap());

            let err_kind = request_stream
                .send_trailers(trailers)
                .await
                .unwrap_err()
                .kind();
            assert_matches!(
                err_kind,
                LegacyKind::HeaderTooBig {
                    actual_size: 239,
                    max_size: 200,
                    ..
                }
            );

            request_stream.finish().await.expect("client finish");
        };
        tokio::select! {biased; _ = req_fut => (), _ = drive_fut => () }
    };

    let server_fut = async {
        let conn = server.next().await;
        //= https://www.rfc-editor.org/rfc/rfc9114#section-4.2.2
        //= type=test
        //# An HTTP/3 implementation MAY impose a limit on the maximum size of
        //# the message header it will accept on an individual HTTP message.
        let mut incoming_req = server::builder()
            .max_field_section_size(207)
            .build(conn)
            .await
            .unwrap();

        let (_request, mut request_stream) = incoming_req.accept().await.expect("accept").unwrap();
        let _ = request_stream
            .recv_data()
            .await
            .expect("recv data")
            .expect("body");
        let _ = incoming_req.accept().await;
    };

    tokio::join!(server_fut, client_fut);
}

#[tokio::test]
async fn header_too_big_discard_from_client() {
    init_tracing();
    let mut pair = Pair::default();
    let mut server = pair.server();

    let client_fut = async {
        //= https://www.rfc-editor.org/rfc/rfc9114#section-4.2.2
        //= type=test
        //# An implementation that
        //# has received this parameter SHOULD NOT send an HTTP message header
        //# that exceeds the indicated size, as the peer will likely refuse to
        //# process it.

        let (mut driver, mut client) = client::builder()
            .max_field_section_size(12)
            // Don't send settings, so server doesn't know about the low max_field_section_size
            .send_settings(false)
            .build::<_, _, Bytes>(pair.client().await)
            .await
            .expect("client init");
<<<<<<< HEAD
        let mut request_stream = client
            .send_request(Request::get("http://localhost/salut").body(()).unwrap())
            .await
            .expect("request");
        request_stream.finish().await.expect("client finish");
        let err_kind = request_stream.recv_response().await.unwrap_err().kind();
        assert_matches!(
            err_kind,
            LegacyKind::HeaderTooBig {
                actual_size: 42,
                max_size: 12,
                ..
            }
        );
=======
        let drive_fut = async { future::poll_fn(|cx| driver.poll_close(cx)).await };
        let req_fut = async {
            let mut request_stream = client
                .send_request(Request::get("http://localhost/salut").body(()).unwrap())
                .await
                .expect("request");
            request_stream.finish().await.expect("client finish");
            let err_kind = request_stream.recv_response().await.unwrap_err().kind();
            assert_matches!(
                err_kind,
                Kind::HeaderTooBig {
                    actual_size: 42,
                    max_size: 12,
                    ..
                }
            );
>>>>>>> 95242b6c

            let mut request_stream = client
                .send_request(Request::get("http://localhost/salut").body(()).unwrap())
                .await
                .expect("request");
            request_stream.finish().await.expect("client finish");
            let _ = request_stream.recv_response().await.unwrap_err();
        };
        tokio::select! {biased; _ = req_fut => (), _ = drive_fut => () }
    };

    let server_fut = async {
        let conn = server.next().await;
        let mut incoming_req = server::Connection::new(conn).await.unwrap();

        let (_request, mut request_stream) = incoming_req.accept().await.expect("accept").unwrap();
        request_stream
            .send_response(
                Response::builder()
                    .status(200)
                    .body(())
                    .expect("build response"),
            )
            .await
            .expect("send_response");

        // Keep sending: wait for the stream to be cancelled by the client
        let mut err = None;
        for _ in 0..100 {
            if let Err(e) = request_stream.send_data("some data".into()).await {
                err = Some(e);
                break;
            }
            tokio::time::sleep(Duration::from_millis(2)).await;
        }
        assert_matches!(
            err.as_ref().unwrap().kind(),
            LegacyKind::Application {
                code: Code::H3_REQUEST_CANCELLED,
                ..
            }
        );
        let _ = incoming_req.accept().await;
    };

    tokio::join!(server_fut, client_fut);
}

#[tokio::test]
async fn header_too_big_discard_from_client_trailers() {
    init_tracing();
    let mut pair = Pair::default();
    let mut server = pair.server();

    let client_fut = async {
        //= https://www.rfc-editor.org/rfc/rfc9114#section-4.2.2
        //= type=test
        //# An implementation that
        //# has received this parameter SHOULD NOT send an HTTP message header
        //# that exceeds the indicated size, as the peer will likely refuse to
        //# process it.

        let (mut driver, mut client) = client::builder()
            .max_field_section_size(200)
            // Don't send settings, so server doesn't know about the low max_field_section_size
            .send_settings(false)
            .build::<_, _, Bytes>(pair.client().await)
            .await
            .expect("client init");

        let drive_fut = async { future::poll_fn(|cx| driver.poll_close(cx)).await };
        let req_fut = async {
            let mut request_stream = client
                .send_request(Request::get("http://localhost/salut").body(()).unwrap())
                .await
                .expect("request");
            request_stream.recv_response().await.expect("recv response");
            request_stream.recv_data().await.expect("recv data");

            let err_kind = request_stream.recv_trailers().await.unwrap_err().kind();
            assert_matches!(
                err_kind,
                LegacyKind::HeaderTooBig {
                    actual_size: 539,
                    max_size: 200,
                    ..
                }
            );
            request_stream.finish().await.expect("client finish");
        };
        tokio::select! {biased; _ = req_fut => (), _ = drive_fut => () }
    };

    let server_fut = async {
        let conn = server.next().await;
        let mut incoming_req = server::Connection::new(conn).await.unwrap();

        let (_request, mut request_stream) = incoming_req.accept().await.expect("accept").unwrap();

        request_stream
            .send_response(
                Response::builder()
                    .status(200)
                    .body(())
                    .expect("build response"),
            )
            .await
            .expect("send_response");

        request_stream
            .send_data("wonderful hypertext".into())
            .await
            .expect("send_data");

        let mut trailers = HeaderMap::new();
        trailers.insert("trailer", "value".repeat(100).parse().unwrap());
        request_stream
            .send_trailers(trailers)
            .await
            .expect("send_trailers");
        request_stream.finish().await.expect("finish");

        let _ = incoming_req.accept().await;
    };

    tokio::join!(server_fut, client_fut);
}

#[tokio::test]
async fn header_too_big_server_error() {
    init_tracing();
    let mut pair = Pair::default();
    let mut server = pair.server();

    let client_fut = async {
        let (mut driver, mut client) = client::new(pair.client().await) // header size limit faked for brevity
            .await
            .expect("client init");
        let drive_fut = async { future::poll_fn(|cx| driver.poll_close(cx)).await };
        let req_fut = async {
            let req = Request::get("http://localhost/salut").body(()).unwrap();
            let _ = client
                .send_request(req)
                .await
                .unwrap()
                .recv_response()
                .await;
        };
        tokio::select! { _ = req_fut => (), _ = drive_fut => () }
    };

    let server_fut = async {
        let conn = server.next().await;
        let mut incoming_req = server::Connection::new(conn).await.unwrap();

        let (_request, mut request_stream) = incoming_req.accept().await.expect("accept").unwrap();

        //= https://www.rfc-editor.org/rfc/rfc9114#section-4.2.2
        //= type=test
        //# An implementation that
        //# has received this parameter SHOULD NOT send an HTTP message header
        //# that exceeds the indicated size, as the peer will likely refuse to
        //# process it.

        // pretend the server received a smaller max_field_section_size
        incoming_req
            .shared_state()
            .write("server")
            .peer_config
            .max_field_section_size = 12;

        let err_kind = request_stream
            .send_response(
                Response::builder()
                    .status(200)
                    .body(())
                    .expect("build response"),
            )
            .await
            .map(|_| ())
            .unwrap_err()
            .kind();

        assert_matches!(
            err_kind,
            LegacyKind::HeaderTooBig {
                actual_size: 42,
                max_size: 12,
                ..
            }
        );
    };

    tokio::join!(server_fut, client_fut);
}

#[tokio::test]
async fn header_too_big_server_error_trailers() {
    init_tracing();
    let mut pair = Pair::default();
    let mut server = pair.server();

    let client_fut = async {
        let (mut driver, mut client) = client::new(pair.client().await) // header size limit faked for brevity
            .await
            .expect("client init");
        let drive_fut = async { future::poll_fn(|cx| driver.poll_close(cx)).await };
        let req_fut = async {
            let req = Request::get("http://localhost/salut").body(()).unwrap();
            let _ = client
                .send_request(req)
                .await
                .unwrap()
                .recv_response()
                .await;
        };
        tokio::select! { _ = req_fut => (), _ = drive_fut => () }
    };

    let server_fut = async {
        let conn = server.next().await;
        let mut incoming_req = server::Connection::new(conn).await.unwrap();

        let (_request, mut request_stream) = incoming_req.accept().await.expect("accept").unwrap();
        request_stream
            .send_response(
                Response::builder()
                    .status(200)
                    .body(())
                    .expect("build response"),
            )
            .await
            .unwrap();
        request_stream
            .send_data("wonderful hypertext".into())
            .await
            .expect("send_data");

        //= https://www.rfc-editor.org/rfc/rfc9114#section-4.2.2
        //= type=test
        //# An implementation that
        //# has received this parameter SHOULD NOT send an HTTP message header
        //# that exceeds the indicated size, as the peer will likely refuse to
        //# process it.

        // pretend the server already received client's settings
        incoming_req
            .shared_state()
            .write("write")
            .peer_config
            .max_field_section_size = 200;

        let mut trailers = HeaderMap::new();
        trailers.insert("trailer", "value".repeat(100).parse().unwrap());
        let err_kind = request_stream
            .send_trailers(trailers)
            .await
            .unwrap_err()
            .kind();
        assert_matches!(
            err_kind,
            LegacyKind::HeaderTooBig {
                actual_size: 539,
                max_size: 200,
                ..
            }
        );
    };

    tokio::join!(server_fut, client_fut);
}

#[tokio::test]
async fn get_timeout_client_recv_response() {
    init_tracing();
    let mut pair = Pair::default();
    pair.with_timeout(Duration::from_millis(100));
    let mut server = pair.server();

    let client_fut = async {
        let (mut conn, mut client) = client::new(pair.client().await).await.expect("client init");
        let request_fut = async {
            let mut request_stream = client
                .send_request(Request::get("http://localhost/salut").body(()).unwrap())
                .await
                .expect("request");

            let response = request_stream.recv_response().await;
            assert_matches!(response.unwrap_err().kind(), LegacyKind::Timeout);
        };

        let drive_fut = async move {
            let result = future::poll_fn(|cx| conn.poll_close(cx)).await;
            assert_matches!(result.unwrap_err().kind(), LegacyKind::Timeout);
        };

        tokio::join!(drive_fut, request_fut);
    };

    let server_fut = async {
        let conn = server.next().await;
        let mut incoming_req = server::Connection::new(conn).await.unwrap();

        // _req must not be dropped, else the connection will be closed and the timeout
        // wont be triggered
        let _req = incoming_req.accept().await.expect("accept").unwrap();
        tokio::time::sleep(Duration::from_millis(500)).await;
    };

    tokio::join!(server_fut, client_fut);
}

#[tokio::test]
async fn get_timeout_client_recv_data() {
    init_tracing();
    let mut pair = Pair::default();
    pair.with_timeout(Duration::from_millis(200));
    let mut server = pair.server();

    let client_fut = async {
        let (mut conn, mut client) = client::new(pair.client().await).await.expect("client init");
        let request_fut = async {
            let mut request_stream = client
                .send_request(Request::get("http://localhost/salut").body(()).unwrap())
                .await
                .expect("request");

            let _ = request_stream.recv_response().await.unwrap();
            let data = request_stream.recv_data().await;
            assert_matches!(data.map(|_| ()).unwrap_err().kind(), LegacyKind::Timeout);
        };

        let drive_fut = async move {
            let result = future::poll_fn(|cx| conn.poll_close(cx)).await;
            assert_matches!(result.unwrap_err().kind(), LegacyKind::Timeout);
        };

        tokio::join!(drive_fut, request_fut);
    };

    let server_fut = async {
        let conn = server.next().await;
        let mut incoming_req = server::Connection::new(conn).await.unwrap();

        let (_request, mut request_stream) = incoming_req.accept().await.expect("accept").unwrap();
        request_stream
            .send_response(
                Response::builder()
                    .status(200)
                    .body(())
                    .expect("build response"),
            )
            .await
            .expect("send_response");
        tokio::time::sleep(Duration::from_millis(500)).await;
    };

    tokio::join!(server_fut, client_fut);
}

#[tokio::test]
async fn get_timeout_server_accept() {
    init_tracing();
    let mut pair = Pair::default();
    pair.with_timeout(Duration::from_millis(200));
    let mut server = pair.server();

    let client_fut = async {
        let (mut conn, _client) = client::new(pair.client().await).await.expect("client init");
        let request_fut = async {
            tokio::time::sleep(Duration::from_millis(500)).await;
        };

        let drive_fut = async move {
            let result = future::poll_fn(|cx| conn.poll_close(cx)).await;
            assert_matches!(result.unwrap_err().kind(), LegacyKind::Timeout);
        };

        tokio::join!(drive_fut, request_fut);
    };

    let server_fut = async {
        let conn = server.next().await;
        let mut incoming_req = server::Connection::new(conn).await.unwrap();

        assert_matches!(
            incoming_req.accept().await.map(|_| ()).unwrap_err().kind(),
            LegacyKind::Timeout
        );
    };

    tokio::join!(server_fut, client_fut);
}

#[tokio::test]
async fn post_timeout_server_recv_data() {
    init_tracing();
    let mut pair = Pair::default();
    pair.with_timeout(Duration::from_millis(100));
    let mut server = pair.server();

    let client_fut = async {
        let (_conn, mut client) = client::new(pair.client().await).await.expect("client init");
        let _request_stream = client
            .send_request(Request::post("http://localhost/salut").body(()).unwrap())
            .await
            .expect("request");
        tokio::time::sleep(Duration::from_millis(500)).await;
    };

    let server_fut = async {
        let conn = server.next().await;
        let mut incoming_req = server::Connection::new(conn).await.unwrap();

        let (_, mut req_stream) = incoming_req.accept().await.expect("accept").unwrap();
        assert_matches!(
            req_stream.recv_data().await.map(|_| ()).unwrap_err().kind(),
            LegacyKind::Timeout
        );
    };

    tokio::join!(server_fut, client_fut);
}

// 4.1. HTTP Message Exchanges

// An HTTP message (request or response) consists of:
// * the header section, sent as a single HEADERS frame (see Section 7.2.2),
// * optionally, the content, if present, sent as a series of DATA frames (see Section 7.2.1),
// * and optionally, the trailer section, if present, sent as a single HEADERS frame.

#[tokio::test]
async fn request_valid_one_header() {
    request_sequence_ok(|mut buf| {
        request_encode(
            &mut buf,
            Request::post("http://localhost/salut").body(()).unwrap(),
        );
    })
    .await;
}

#[tokio::test]
async fn request_valid_header_data() {
    request_sequence_ok(|mut buf| {
        request_encode(
            &mut buf,
            Request::post("http://localhost/salut").body(()).unwrap(),
        );
        Frame::Data(Bytes::from("fada")).encode_with_payload(&mut buf);
    })
    .await;
}

#[tokio::test]
async fn request_valid_header_data_trailer() {
    request_sequence_ok(|mut buf| {
        request_encode(
            &mut buf,
            Request::post("http://localhost/salut").body(()).unwrap(),
        );
        Frame::Data(Bytes::from("fada")).encode_with_payload(&mut buf);
        let mut trailers = HeaderMap::new();
        trailers.insert("trailer", "value".parse().unwrap());
        trailers_encode(buf, trailers);
    })
    .await;
}

#[tokio::test]
async fn request_valid_header_multiple_data_trailer() {
    request_sequence_ok(|mut buf| {
        request_encode(
            &mut buf,
            Request::post("http://localhost/salut").body(()).unwrap(),
        );
        Frame::Data(Bytes::from("fada")).encode_with_payload(&mut buf);
        Frame::Data(Bytes::from("fada")).encode_with_payload(&mut buf);
        Frame::Data(Bytes::from("fada")).encode_with_payload(&mut buf);
        let mut trailers = HeaderMap::new();
        trailers.insert("trailer", "value".parse().unwrap());
        trailers_encode(buf, trailers);
    })
    .await;
}

#[tokio::test]
async fn request_valid_header_trailer() {
    request_sequence_ok(|mut buf| {
        request_encode(
            &mut buf,
            Request::post("http://localhost/salut").body(()).unwrap(),
        );
        let mut trailers = HeaderMap::new();
        trailers.insert("trailer", "value".parse().unwrap());
        trailers_encode(buf, trailers);
    })
    .await;
}

// Frames of unknown types (Section 9), including reserved frames (Section
// 7.2.8) MAY be sent on a request or push stream before, after, or interleaved
// with other frames described in this section.

#[tokio::test]
async fn request_valid_unkown_frame_before() {
    request_sequence_ok(|mut buf| {
        unknown_frame_encode(buf);
        request_encode(
            &mut buf,
            Request::post("http://localhost/salut").body(()).unwrap(),
        );
    })
    .await;
}

#[tokio::test]
async fn request_valid_unkown_frame_after_one_header() {
    request_sequence_ok(|mut buf| {
        request_encode(
            &mut buf,
            Request::post("http://localhost/salut").body(()).unwrap(),
        );
        unknown_frame_encode(buf);
    })
    .await;
}

#[tokio::test]
async fn request_valid_unkown_frame_interleaved_after_header() {
    request_sequence_ok(|mut buf| {
        request_encode(
            &mut buf,
            Request::post("http://localhost/salut").body(()).unwrap(),
        );
        unknown_frame_encode(buf);
        Frame::Data(Bytes::from("fada")).encode_with_payload(&mut buf);
    })
    .await;
}

#[tokio::test]
async fn request_valid_unkown_frame_interleaved_between_data() {
    request_sequence_ok(|mut buf| {
        request_encode(
            &mut buf,
            Request::post("http://localhost/salut").body(()).unwrap(),
        );
        Frame::Data(Bytes::from("fada")).encode_with_payload(&mut buf);
        unknown_frame_encode(buf);
        Frame::Data(Bytes::from("fada")).encode_with_payload(&mut buf);
    })
    .await;
}

#[tokio::test]
async fn request_valid_unkown_frame_interleaved_after_data() {
    request_sequence_ok(|mut buf| {
        request_encode(
            &mut buf,
            Request::post("http://localhost/salut").body(()).unwrap(),
        );
        Frame::Data(Bytes::from("fada")).encode_with_payload(&mut buf);
        unknown_frame_encode(buf);
        Frame::Data(Bytes::from("fada")).encode_with_payload(&mut buf);
    })
    .await;
}

#[tokio::test]
async fn request_valid_unkown_frame_interleaved_before_trailers() {
    request_sequence_ok(|mut buf| {
        request_encode(
            &mut buf,
            Request::post("http://localhost/salut").body(()).unwrap(),
        );
        Frame::Data(Bytes::from("fada")).encode_with_payload(&mut buf);
        unknown_frame_encode(buf);
        let mut trailers = HeaderMap::new();
        trailers.insert("trailer", "value".parse().unwrap());
        trailers_encode(buf, trailers);
    })
    .await;
}

#[tokio::test]
async fn request_valid_unkown_frame_after_trailers() {
    request_sequence_ok(|mut buf| {
        request_encode(
            &mut buf,
            Request::post("http://localhost/salut").body(()).unwrap(),
        );
        Frame::Data(Bytes::from("fada")).encode_with_payload(&mut buf);
        let mut trailers = HeaderMap::new();
        trailers.insert("trailer", "value".parse().unwrap());
        trailers_encode(buf, trailers);
        unknown_frame_encode(buf);
    })
    .await;
}

//= https://www.rfc-editor.org/rfc/rfc9114#section-4.1
//= type=test
//# Receipt of an invalid sequence of frames MUST be treated as a
//# connection error of type H3_FRAME_UNEXPECTED.
fn invalid_request_frames() -> Vec<Frame<Bytes>> {
    vec![
        Frame::CancelPush(PushId(0)),
        Frame::Settings(frame::Settings::default()),
        Frame::Goaway(VarInt(1)),
        Frame::MaxPushId(PushId(1)),
    ]
}

#[tokio::test]
async fn request_invalid_frame_first() {
    //= https://www.rfc-editor.org/rfc/rfc9114#section-7.2.3
    //= type=test
    //# Receiving a
    //# CANCEL_PUSH frame on a stream other than the control stream MUST be
    //# treated as a connection error of type H3_FRAME_UNEXPECTED.

    //= https://www.rfc-editor.org/rfc/rfc9114#section-7.2.4
    //= type=test
    //# If an endpoint receives a SETTINGS frame on a different
    //# stream, the endpoint MUST respond with a connection error of type
    //# H3_FRAME_UNEXPECTED.

    //= https://www.rfc-editor.org/rfc/rfc9114#section-7.2.6
    //= type=test
    //# A client MUST treat a GOAWAY frame on a stream other than
    //# the control stream as a connection error of type H3_FRAME_UNEXPECTED.

    //= https://www.rfc-editor.org/rfc/rfc9114#section-7.2.7
    //= type=test
    //# The MAX_PUSH_ID frame is always sent on the control stream.  Receipt
    //# of a MAX_PUSH_ID frame on any other stream MUST be treated as a
    //# connection error of type H3_FRAME_UNEXPECTED.
    for frame in invalid_request_frames() {
        request_sequence_unexpected(|mut buf| frame.encode(&mut buf)).await;
    }
}

#[tokio::test]
async fn request_invalid_frame_after_header() {
    for frame in invalid_request_frames() {
        request_sequence_unexpected(|mut buf| {
            request_encode(
                &mut buf,
                Request::post("http://localhost/salut").body(()).unwrap(),
            );
            frame.encode(&mut buf);
        })
        .await;
    }
}

#[tokio::test]
async fn request_invalid_frame_after_data() {
    for frame in invalid_request_frames() {
        request_sequence_unexpected(|mut buf| {
            request_encode(
                &mut buf,
                Request::post("http://localhost/salut").body(()).unwrap(),
            );
            Frame::Data(Bytes::from("fada")).encode_with_payload(&mut buf);
            frame.encode(&mut buf);
        })
        .await;
    }
}

#[tokio::test]
async fn request_invalid_frame_after_trailers() {
    for frame in invalid_request_frames() {
        request_sequence_unexpected(|mut buf| {
            request_encode(
                &mut buf,
                Request::post("http://localhost/salut").body(()).unwrap(),
            );
            Frame::Data(Bytes::from("fada")).encode_with_payload(&mut buf);
            let mut trailers = HeaderMap::new();
            trailers.insert("trailer", "value".parse().unwrap());
            trailers_encode(buf, trailers);
            frame.encode(&mut buf);
        })
        .await;
    }
}

#[tokio::test]
async fn request_invalid_data_after_trailers() {
    request_sequence_unexpected(|mut buf| {
        request_encode(
            &mut buf,
            Request::post("http://localhost/salut").body(()).unwrap(),
        );
        let mut trailers = HeaderMap::new();
        trailers.insert("trailer", "value".parse().unwrap());
        trailers_encode(buf, trailers);
        Frame::Data(Bytes::from("fada")).encode_with_payload(&mut buf);
    })
    .await;
}

#[tokio::test]
async fn request_invalid_data_first() {
    request_sequence_unexpected(|mut buf| {
        Frame::Data(Bytes::from("fada")).encode_with_payload(&mut buf);
    })
    .await;
}

#[tokio::test]
async fn request_invalid_two_trailers() {
    request_sequence_unexpected(|mut buf| {
        request_encode(
            &mut buf,
            Request::post("http://localhost/salut").body(()).unwrap(),
        );
        Frame::Data(Bytes::from("fada")).encode_with_payload(&mut buf);
        let mut trailers = HeaderMap::new();
        trailers.insert("trailer", "value".parse().unwrap());
        trailers_encode(buf, trailers.clone());
        trailers_encode(buf, trailers);
    })
    .await;
}

#[tokio::test]
async fn request_invalid_trailing_byte() {
    request_sequence_frame_error(|mut buf| {
        request_encode(
            &mut buf,
            Request::post("http://localhost/salut").body(()).unwrap(),
        );
        Frame::Data(Bytes::from("fada")).encode_with_payload(&mut buf);
        let mut trailers = HeaderMap::new();
        trailers.insert("trailer", "value".parse().unwrap());
        trailers_encode(buf, trailers);

        //= https://www.rfc-editor.org/rfc/rfc9114#section-7.1
        //= type=test
        //# A frame payload that contains additional bytes
        //# after the identified fields or a frame payload that terminates before
        //# the end of the identified fields MUST be treated as a connection
        //# error of type H3_FRAME_ERROR.
        buf.put_u8(255);
    })
    .await;
}

#[tokio::test]
async fn request_invalid_data_frame_length_too_large() {
    request_sequence_frame_error(|mut buf| {
        request_encode(
            &mut buf,
            Request::post("http://localhost/salut").body(()).unwrap(),
        );
        FrameType::DATA.encode(&mut buf);

        //= https://www.rfc-editor.org/rfc/rfc9114#section-7.1
        //= type=test
        //# In particular, redundant length
        //# encodings MUST be verified to be self-consistent; see Section 10.8.
        VarInt::from(5u32).encode(&mut buf);
        buf.put_slice(b"fada");

        let mut trailers = HeaderMap::new();
        trailers.insert("trailer", "value".parse().unwrap());
        trailers_encode(buf, trailers);
    })
    .await;
}

#[tokio::test]
async fn request_invalid_data_frame_length_too_short() {
    request_sequence_frame_error(|mut buf| {
        request_encode(
            &mut buf,
            Request::post("http://localhost/salut").body(()).unwrap(),
        );
        FrameType::DATA.encode(&mut buf);

        //= https://www.rfc-editor.org/rfc/rfc9114#section-7.1
        //= type=test
        //# In particular, redundant length
        //# encodings MUST be verified to be self-consistent; see Section 10.8.
        VarInt::from(3u32).encode(&mut buf);
        buf.put_slice(b"fada");
    })
    .await;
}

// Helpers

fn request_encode<B: BufMut>(buf: &mut B, req: http::Request<()>) {
    let (parts, _) = req.into_parts();
    let request::Parts {
        method,
        uri,
        headers,
        extensions,
        ..
    } = parts;
    let headers = Header::request(method, uri, headers, extensions).unwrap();
    let mut block = BytesMut::new();
    qpack::encode_stateless(&mut block, headers).unwrap();
    Frame::headers(block).encode_with_payload(buf);
}

fn trailers_encode<B: BufMut>(buf: &mut B, fields: HeaderMap) {
    let headers = Header::trailer(fields);
    let mut block = BytesMut::new();
    qpack::encode_stateless(&mut block, headers).unwrap();
    Frame::headers(block).encode_with_payload(buf);
}

fn unknown_frame_encode<B: BufMut>(buf: &mut B) {
    buf.put_slice(&[22, 4, 0, 255, 128, 0]);
}

async fn request_sequence_ok<F>(request: F)
where
    F: Fn(&mut BytesMut),
{
    request_sequence_check(request, |res| assert_matches!(res, Ok(_))).await;
}

async fn request_sequence_unexpected<F>(request: F)
where
    F: Fn(&mut BytesMut),
{
    request_sequence_check(request, |err| {
        //= https://www.rfc-editor.org/rfc/rfc9114#section-4.1
        //= type=test
        //# Receipt of an invalid sequence of frames MUST be treated as a
        //# connection error of type H3_FRAME_UNEXPECTED.
        assert_matches!(
            err.unwrap_err().kind(),
            LegacyKind::Application {
                code: Code::H3_FRAME_UNEXPECTED,
                ..
            }
        )
    })
    .await;
}

async fn request_sequence_frame_error<F>(request: F)
where
    F: Fn(&mut BytesMut),
{
    request_sequence_check(request, |err| {
        assert_matches!(
            err.unwrap_err().kind(),
            LegacyKind::Application {
                code: Code::H3_FRAME_ERROR,
                ..
            }
        )
    })
    .await;
}

async fn request_sequence_check<F, FC>(request: F, check: FC)
where
    F: Fn(&mut BytesMut),
    FC: Fn(Result<(), LegacyErrorStruct>),
{
    init_tracing();
    let mut pair = Pair::default();
    let mut server = pair.server();

    let client_fut = async {
        let connection = pair.client_inner().await;
        let (mut req_send, mut req_recv) = connection.open_bi().await.unwrap();

        let mut buf = BytesMut::new();
        request(&mut buf);
        req_send.write_all(&buf[..]).await.unwrap();
        req_send.finish().await.unwrap();

        let res = req_recv
            .read(&mut buf)
            .await
            .map_err(Into::<h3_quinn::ReadError>::into)
            .map_err(Into::<quic::StreamErrorIncoming>::into)
            .map_err(Into::<LegacyErrorStruct>::into)
            .map(|_| ());
        check(res);

        let (mut driver, _send) = client::new(h3_quinn::Connection::new(connection))
            .await
            .unwrap();

        let res = future::poll_fn(|cx| driver.poll_close(cx))
            .await
            .map_err(Into::<LegacyErrorStruct>::into)
            .map(|_| ());
        check(res);
    };

    let server_fut = async {
        let conn = server.next().await;
        let mut incoming = server::Connection::new(conn).await.unwrap();
        let (_, mut stream) = incoming
            .accept()
            .await?
            .expect("request stream end unexpected");
        while stream.recv_data().await?.is_some() {}
        stream.recv_trailers().await?;
        Result::<(), LegacyErrorStruct>::Ok(())
    };

    tokio::select! { res = server_fut => check(res)
    , _ = client_fut => panic!("client resolved first") };
}<|MERGE_RESOLUTION|>--- conflicted
+++ resolved
@@ -511,22 +511,6 @@
             .build::<_, _, Bytes>(pair.client().await)
             .await
             .expect("client init");
-<<<<<<< HEAD
-        let mut request_stream = client
-            .send_request(Request::get("http://localhost/salut").body(()).unwrap())
-            .await
-            .expect("request");
-        request_stream.finish().await.expect("client finish");
-        let err_kind = request_stream.recv_response().await.unwrap_err().kind();
-        assert_matches!(
-            err_kind,
-            LegacyKind::HeaderTooBig {
-                actual_size: 42,
-                max_size: 12,
-                ..
-            }
-        );
-=======
         let drive_fut = async { future::poll_fn(|cx| driver.poll_close(cx)).await };
         let req_fut = async {
             let mut request_stream = client
@@ -537,13 +521,12 @@
             let err_kind = request_stream.recv_response().await.unwrap_err().kind();
             assert_matches!(
                 err_kind,
-                Kind::HeaderTooBig {
+                LegacyKind::HeaderTooBig {
                     actual_size: 42,
                     max_size: 12,
                     ..
                 }
             );
->>>>>>> 95242b6c
 
             let mut request_stream = client
                 .send_request(Request::get("http://localhost/salut").body(()).unwrap())
