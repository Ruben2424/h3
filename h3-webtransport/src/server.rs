--- conflicted
+++ resolved
@@ -16,14 +16,9 @@
     frame::FrameStream,
     proto::frame::Frame,
     quic::{self, OpenStreams, RecvDatagramExt, SendDatagramExt, WriteBuf},
-<<<<<<< HEAD
-    server::{self, Connection, RequestStream},
-    LegacyErrorStruct,
-=======
     server::Connection,
     server::RequestStream,
-    Error,
->>>>>>> b44edeb6
+    LegacyErrorStruct,
 };
 use h3::{
     quic::SendStreamUnframed,
