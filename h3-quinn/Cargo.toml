--- conflicted
+++ resolved
@@ -19,13 +19,7 @@
     "futures-io",
 ] }
 quinn-proto = { version = "0.10", default-features = false }
-<<<<<<< HEAD
-tokio-util = { version = "0.7.7" }
-futures = { version = "0.3.27" }
-tokio = { version = "1.28", features = ["io-util"], default-features = false }
-pin-project-lite = { version = "0.2", default_features = false }
-=======
 tokio-util = { version = "0.7.9" }
 futures = { version = "0.3.28" }
 tokio = { version = "1", features = ["io-util"], default-features = false }
->>>>>>> 95242b6c
+pin-project-lite = { version = "0.2", default_features = false }