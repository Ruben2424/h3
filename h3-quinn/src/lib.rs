--- conflicted
+++ resolved
@@ -19,24 +19,14 @@
     stream::{self, select, Select},
     Stream, StreamExt,
 };
-<<<<<<< HEAD
+
+#[cfg(feature = "datagram")]
+use h3_datagram::{datagram::Datagram, quic_traits};
+
 pub use quinn::{self, Endpoint, OpenBi, OpenUni, VarInt, WriteError};
 use quinn::{ApplicationClose, ClosedStream, ReadDatagram};
 
-use h3::{
-    ext::Datagram,
-    quic::{self, Error, IncomingStreamType, StreamId, WriteBuf},
-};
-=======
-
-#[cfg(feature = "datagram")]
-use h3_datagram::{datagram::Datagram, quic_traits};
-
-pub use quinn::{self, AcceptBi, AcceptUni, Endpoint, OpenBi, OpenUni, VarInt, WriteError};
-use quinn::{ApplicationClose, ClosedStream, ReadDatagram};
-
-use h3::quic::{self, Error, StreamId, WriteBuf};
->>>>>>> 3998a114
+use h3::quic::{self, Error, IncomingStreamType, StreamId, WriteBuf};
 use tokio_util::sync::ReusableBoxFuture;
 
 #[cfg(feature = "tracing")]
@@ -281,12 +271,8 @@
     }
 }
 
-<<<<<<< HEAD
-impl<B> quic::SendDatagramExt<B> for Connection<B>
-=======
 #[cfg(feature = "datagram")]
-impl<B> quic_traits::SendDatagramExt<B> for Connection
->>>>>>> 3998a114
+impl<B> quic_traits::SendDatagramExt<B> for Connection<B>
 where
     B: Buf,
 {
@@ -303,15 +289,11 @@
     }
 }
 
-<<<<<<< HEAD
-impl<B> quic::RecvDatagramExt for Connection<B>
-where
-    B: Buf,
-{
-=======
 #[cfg(feature = "datagram")]
-impl quic_traits::RecvDatagramExt for Connection {
->>>>>>> 3998a114
+impl<B> quic_traits::RecvDatagramExt for Connection<B>
+where
+    B: Buf,
+{
     type Buf = Bytes;
 
     type Error = ConnectionError;
