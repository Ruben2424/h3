//! QUIC Transport implementation with Quinn
//!
//! This module implements QUIC traits with Quinn.
#![deny(missing_docs)]

use std::{
    convert::TryInto,
    fmt::{self, Display},
    future::Future,
    pin::Pin,
    sync::Arc,
    task::{self, Poll},
};

use bytes::{Buf, Bytes, BytesMut};

use futures::{
    ready,
<<<<<<< HEAD
    stream::{self, BoxStream},
    StreamExt,
};
use h3_datagram::{datagram::Datagram, quic_traits};
use quinn::ReadDatagram;
pub use quinn::{
    self, crypto::Session, AcceptBi, AcceptUni, Endpoint, OpenBi, OpenUni, VarInt, WriteError,
=======
    stream::{self},
    Stream, StreamExt,
>>>>>>> 1af2235a
};
pub use quinn::{self, AcceptBi, AcceptUni, Endpoint, OpenBi, OpenUni, VarInt, WriteError};
use quinn::{ApplicationClose, ClosedStream, ReadDatagram};

use h3::quic::{self, Error, StreamId, WriteBuf};
use tokio_util::sync::ReusableBoxFuture;

#[cfg(feature = "tracing")]
use tracing::instrument;

/// BoxStream with Sync trait
type BoxStreamSync<'a, T> = Pin<Box<dyn Stream<Item = T> + Sync + Send + 'a>>;

/// A QUIC connection backed by Quinn
///
/// Implements a [`quic::Connection`] backed by a [`quinn::Connection`].
pub struct Connection {
    conn: quinn::Connection,
    incoming_bi: BoxStreamSync<'static, <AcceptBi<'static> as Future>::Output>,
    opening_bi: Option<BoxStreamSync<'static, <OpenBi<'static> as Future>::Output>>,
    incoming_uni: BoxStreamSync<'static, <AcceptUni<'static> as Future>::Output>,
    opening_uni: Option<BoxStreamSync<'static, <OpenUni<'static> as Future>::Output>>,
    datagrams: BoxStreamSync<'static, <ReadDatagram<'static> as Future>::Output>,
}

impl Connection {
    /// Create a [`Connection`] from a [`quinn::Connection`]
    pub fn new(conn: quinn::Connection) -> Self {
        Self {
            conn: conn.clone(),
            incoming_bi: Box::pin(stream::unfold(conn.clone(), |conn| async {
                Some((conn.accept_bi().await, conn))
            })),
            opening_bi: None,
            incoming_uni: Box::pin(stream::unfold(conn.clone(), |conn| async {
                Some((conn.accept_uni().await, conn))
            })),
            opening_uni: None,
            datagrams: Box::pin(stream::unfold(conn, |conn| async {
                Some((conn.read_datagram().await, conn))
            })),
        }
    }
}

/// The error type for [`Connection`]
///
/// Wraps reasons a Quinn connection might be lost.
#[derive(Debug)]
pub struct ConnectionError(quinn::ConnectionError);

impl std::error::Error for ConnectionError {}

impl fmt::Display for ConnectionError {
    fn fmt(&self, f: &mut fmt::Formatter<'_>) -> fmt::Result {
        self.0.fmt(f)
    }
}

impl Error for ConnectionError {
    fn is_timeout(&self) -> bool {
        matches!(self.0, quinn::ConnectionError::TimedOut)
    }

    fn err_code(&self) -> Option<u64> {
        match self.0 {
            quinn::ConnectionError::ApplicationClosed(ApplicationClose { error_code, .. }) => {
                Some(error_code.into_inner())
            }
            _ => None,
        }
    }
}

impl From<quinn::ConnectionError> for ConnectionError {
    fn from(e: quinn::ConnectionError) -> Self {
        Self(e)
    }
}

/// Types of errors when sending a datagram.
#[derive(Debug)]
pub enum SendDatagramError {
    /// Datagrams are not supported by the peer
    UnsupportedByPeer,
    /// Datagrams are locally disabled
    Disabled,
    /// The datagram was too large to be sent.
    TooLarge,
    /// Network error
    ConnectionLost(Box<dyn Error>),
}

impl fmt::Display for SendDatagramError {
    fn fmt(&self, f: &mut fmt::Formatter<'_>) -> fmt::Result {
        match self {
            SendDatagramError::UnsupportedByPeer => write!(f, "datagrams not supported by peer"),
            SendDatagramError::Disabled => write!(f, "datagram support disabled"),
            SendDatagramError::TooLarge => write!(f, "datagram too large"),
            SendDatagramError::ConnectionLost(_) => write!(f, "connection lost"),
        }
    }
}

impl std::error::Error for SendDatagramError {}

impl Error for SendDatagramError {
    fn is_timeout(&self) -> bool {
        false
    }

    fn err_code(&self) -> Option<u64> {
        match self {
            Self::ConnectionLost(err) => err.err_code(),
            _ => None,
        }
    }
}

impl From<quinn::SendDatagramError> for SendDatagramError {
    fn from(value: quinn::SendDatagramError) -> Self {
        match value {
            quinn::SendDatagramError::UnsupportedByPeer => Self::UnsupportedByPeer,
            quinn::SendDatagramError::Disabled => Self::Disabled,
            quinn::SendDatagramError::TooLarge => Self::TooLarge,
            quinn::SendDatagramError::ConnectionLost(err) => {
                Self::ConnectionLost(ConnectionError::from(err).into())
            }
        }
    }
}

impl<B> quic::Connection<B> for Connection
where
    B: Buf,
{
    type RecvStream = RecvStream;
    type OpenStreams = OpenStreams;
    type AcceptError = ConnectionError;

    #[cfg_attr(feature = "tracing", instrument(skip_all, level = "trace"))]
    fn poll_accept_bidi(
        &mut self,
        cx: &mut task::Context<'_>,
    ) -> Poll<Result<Option<Self::BidiStream>, Self::AcceptError>> {
        let (send, recv) = match ready!(self.incoming_bi.poll_next_unpin(cx)) {
            Some(x) => x?,
            None => return Poll::Ready(Ok(None)),
        };
        Poll::Ready(Ok(Some(Self::BidiStream {
            send: Self::SendStream::new(send),
            recv: Self::RecvStream::new(recv),
        })))
    }

    #[cfg_attr(feature = "tracing", instrument(skip_all, level = "trace"))]
    fn poll_accept_recv(
        &mut self,
        cx: &mut task::Context<'_>,
    ) -> Poll<Result<Option<Self::RecvStream>, Self::AcceptError>> {
        let recv = match ready!(self.incoming_uni.poll_next_unpin(cx)) {
            Some(x) => x?,
            None => return Poll::Ready(Ok(None)),
        };
        Poll::Ready(Ok(Some(Self::RecvStream::new(recv))))
    }

    fn opener(&self) -> Self::OpenStreams {
        OpenStreams {
            conn: self.conn.clone(),
            opening_bi: None,
            opening_uni: None,
        }
    }
}

impl<B> quic::OpenStreams<B> for Connection
where
    B: Buf,
{
    type SendStream = SendStream<B>;
    type BidiStream = BidiStream<B>;
    type OpenError = ConnectionError;

    #[cfg_attr(feature = "tracing", instrument(skip_all, level = "trace"))]
    fn poll_open_bidi(
        &mut self,
        cx: &mut task::Context<'_>,
    ) -> Poll<Result<Self::BidiStream, Self::OpenError>> {
        if self.opening_bi.is_none() {
            self.opening_bi = Some(Box::pin(stream::unfold(self.conn.clone(), |conn| async {
                Some((conn.clone().open_bi().await, conn))
            })));
        }

        let (send, recv) =
            ready!(self.opening_bi.as_mut().unwrap().poll_next_unpin(cx)).unwrap()?;
        Poll::Ready(Ok(Self::BidiStream {
            send: Self::SendStream::new(send),
            recv: RecvStream::new(recv),
        }))
    }

    #[cfg_attr(feature = "tracing", instrument(skip_all, level = "trace"))]
    fn poll_open_send(
        &mut self,
        cx: &mut task::Context<'_>,
    ) -> Poll<Result<Self::SendStream, Self::OpenError>> {
        if self.opening_uni.is_none() {
            self.opening_uni = Some(Box::pin(stream::unfold(self.conn.clone(), |conn| async {
                Some((conn.open_uni().await, conn))
            })));
        }

        let send = ready!(self.opening_uni.as_mut().unwrap().poll_next_unpin(cx)).unwrap()?;
        Poll::Ready(Ok(Self::SendStream::new(send)))
    }

    #[cfg_attr(feature = "tracing", instrument(skip_all, level = "trace"))]
    fn close(&mut self, code: h3::error::Code, reason: &[u8]) {
        self.conn.close(
            VarInt::from_u64(code.value()).expect("error code VarInt"),
            reason,
        );
    }
}

impl<B> quic_traits::SendDatagramExt<B> for Connection
where
    B: Buf,
{
    type Error = SendDatagramError;

    #[cfg_attr(feature = "tracing", instrument(skip_all, level = "trace"))]
    fn send_datagram(&mut self, data: Datagram<B>) -> Result<(), SendDatagramError> {
        // TODO investigate static buffer from known max datagram size
        let mut buf = BytesMut::new();
        data.encode(&mut buf);
        self.conn.send_datagram(buf.freeze())?;

        Ok(())
    }
}

impl quic_traits::RecvDatagramExt for Connection {
    type Buf = Bytes;

    type Error = ConnectionError;

    #[inline]
    #[cfg_attr(feature = "tracing", instrument(skip_all, level = "trace"))]
    fn poll_accept_datagram(
        &mut self,
        cx: &mut task::Context<'_>,
    ) -> Poll<Result<Option<Self::Buf>, Self::Error>> {
        match ready!(self.datagrams.poll_next_unpin(cx)) {
            Some(Ok(x)) => Poll::Ready(Ok(Some(x))),
            Some(Err(e)) => Poll::Ready(Err(e.into())),
            None => Poll::Ready(Ok(None)),
        }
    }
}

/// Stream opener backed by a Quinn connection
///
/// Implements [`quic::OpenStreams`] using [`quinn::Connection`],
/// [`quinn::OpenBi`], [`quinn::OpenUni`].
pub struct OpenStreams {
    conn: quinn::Connection,
    opening_bi: Option<BoxStreamSync<'static, <OpenBi<'static> as Future>::Output>>,
    opening_uni: Option<BoxStreamSync<'static, <OpenUni<'static> as Future>::Output>>,
}

impl<B> quic::OpenStreams<B> for OpenStreams
where
    B: Buf,
{
    type SendStream = SendStream<B>;
    type BidiStream = BidiStream<B>;
    type OpenError = ConnectionError;

    #[cfg_attr(feature = "tracing", instrument(skip_all, level = "trace"))]
    fn poll_open_bidi(
        &mut self,
        cx: &mut task::Context<'_>,
    ) -> Poll<Result<Self::BidiStream, Self::OpenError>> {
        if self.opening_bi.is_none() {
            self.opening_bi = Some(Box::pin(stream::unfold(self.conn.clone(), |conn| async {
                Some((conn.open_bi().await, conn))
            })));
        }

        let (send, recv) =
            ready!(self.opening_bi.as_mut().unwrap().poll_next_unpin(cx)).unwrap()?;
        Poll::Ready(Ok(Self::BidiStream {
            send: Self::SendStream::new(send),
            recv: RecvStream::new(recv),
        }))
    }

    #[cfg_attr(feature = "tracing", instrument(skip_all, level = "trace"))]
    fn poll_open_send(
        &mut self,
        cx: &mut task::Context<'_>,
    ) -> Poll<Result<Self::SendStream, Self::OpenError>> {
        if self.opening_uni.is_none() {
            self.opening_uni = Some(Box::pin(stream::unfold(self.conn.clone(), |conn| async {
                Some((conn.open_uni().await, conn))
            })));
        }

        let send = ready!(self.opening_uni.as_mut().unwrap().poll_next_unpin(cx)).unwrap()?;
        Poll::Ready(Ok(Self::SendStream::new(send)))
    }

    #[cfg_attr(feature = "tracing", instrument(skip_all, level = "trace"))]
    fn close(&mut self, code: h3::error::Code, reason: &[u8]) {
        self.conn.close(
            VarInt::from_u64(code.value()).expect("error code VarInt"),
            reason,
        );
    }
}

impl Clone for OpenStreams {
    fn clone(&self) -> Self {
        Self {
            conn: self.conn.clone(),
            opening_bi: None,
            opening_uni: None,
        }
    }
}

/// Quinn-backed bidirectional stream
///
/// Implements [`quic::BidiStream`] which allows the stream to be split
/// into two structs each implementing one direction.
pub struct BidiStream<B>
where
    B: Buf,
{
    send: SendStream<B>,
    recv: RecvStream,
}

impl<B> quic::BidiStream<B> for BidiStream<B>
where
    B: Buf,
{
    type SendStream = SendStream<B>;
    type RecvStream = RecvStream;

    fn split(self) -> (Self::SendStream, Self::RecvStream) {
        (self.send, self.recv)
    }
}

impl<B: Buf> quic::RecvStream for BidiStream<B> {
    type Buf = Bytes;
    type Error = ReadError;

    fn poll_data(
        &mut self,
        cx: &mut task::Context<'_>,
    ) -> Poll<Result<Option<Self::Buf>, Self::Error>> {
        self.recv.poll_data(cx)
    }

    fn stop_sending(&mut self, error_code: u64) {
        self.recv.stop_sending(error_code)
    }

    fn recv_id(&self) -> StreamId {
        self.recv.recv_id()
    }
}

impl<B> quic::SendStream<B> for BidiStream<B>
where
    B: Buf,
{
    type Error = SendStreamError;

    fn poll_ready(&mut self, cx: &mut task::Context<'_>) -> Poll<Result<(), Self::Error>> {
        self.send.poll_ready(cx)
    }

    fn poll_finish(&mut self, cx: &mut task::Context<'_>) -> Poll<Result<(), Self::Error>> {
        self.send.poll_finish(cx)
    }

    fn reset(&mut self, reset_code: u64) {
        self.send.reset(reset_code)
    }

    fn send_data<D: Into<WriteBuf<B>>>(&mut self, data: D) -> Result<(), Self::Error> {
        self.send.send_data(data)
    }

    fn send_id(&self) -> StreamId {
        self.send.send_id()
    }
}
impl<B> quic::SendStreamUnframed<B> for BidiStream<B>
where
    B: Buf,
{
    fn poll_send<D: Buf>(
        &mut self,
        cx: &mut task::Context<'_>,
        buf: &mut D,
    ) -> Poll<Result<usize, Self::Error>> {
        self.send.poll_send(cx, buf)
    }
}

/// Quinn-backed receive stream
///
/// Implements a [`quic::RecvStream`] backed by a [`quinn::RecvStream`].
pub struct RecvStream {
    stream: Option<quinn::RecvStream>,
    read_chunk_fut: ReadChunkFuture,
}

type ReadChunkFuture = ReusableBoxFuture<
    'static,
    (
        quinn::RecvStream,
        Result<Option<quinn::Chunk>, quinn::ReadError>,
    ),
>;

impl RecvStream {
    fn new(stream: quinn::RecvStream) -> Self {
        Self {
            stream: Some(stream),
            // Should only allocate once the first time it's used
            read_chunk_fut: ReusableBoxFuture::new(async { unreachable!() }),
        }
    }
}

impl quic::RecvStream for RecvStream {
    type Buf = Bytes;
    type Error = ReadError;

    #[cfg_attr(feature = "tracing", instrument(skip_all, level = "trace"))]
    fn poll_data(
        &mut self,
        cx: &mut task::Context<'_>,
    ) -> Poll<Result<Option<Self::Buf>, Self::Error>> {
        if let Some(mut stream) = self.stream.take() {
            self.read_chunk_fut.set(async move {
                let chunk = stream.read_chunk(usize::MAX, true).await;
                (stream, chunk)
            })
        };

        let (stream, chunk) = ready!(self.read_chunk_fut.poll(cx));
        self.stream = Some(stream);
        Poll::Ready(Ok(chunk?.map(|c| c.bytes)))
    }

    #[cfg_attr(feature = "tracing", instrument(skip_all, level = "trace"))]
    fn stop_sending(&mut self, error_code: u64) {
        self.stream
            .as_mut()
            .unwrap()
            .stop(VarInt::from_u64(error_code).expect("invalid error_code"))
            .ok();
    }

    #[cfg_attr(feature = "tracing", instrument(skip_all, level = "trace"))]
    fn recv_id(&self) -> StreamId {
        self.stream
            .as_ref()
            .unwrap()
            .id()
            .0
            .try_into()
            .expect("invalid stream id")
    }
}

/// The error type for [`RecvStream`]
///
/// Wraps errors that occur when reading from a receive stream.
#[derive(Debug)]
pub struct ReadError(quinn::ReadError);

impl From<ReadError> for std::io::Error {
    fn from(value: ReadError) -> Self {
        value.0.into()
    }
}

impl std::error::Error for ReadError {
    fn source(&self) -> Option<&(dyn std::error::Error + 'static)> {
        self.0.source()
    }
}

impl fmt::Display for ReadError {
    fn fmt(&self, f: &mut fmt::Formatter<'_>) -> fmt::Result {
        self.0.fmt(f)
    }
}

impl From<ReadError> for Arc<dyn Error> {
    fn from(e: ReadError) -> Self {
        Arc::new(e)
    }
}

impl From<quinn::ReadError> for ReadError {
    fn from(e: quinn::ReadError) -> Self {
        Self(e)
    }
}

impl Error for ReadError {
    fn is_timeout(&self) -> bool {
        matches!(
            self.0,
            quinn::ReadError::ConnectionLost(quinn::ConnectionError::TimedOut)
        )
    }

    fn err_code(&self) -> Option<u64> {
        match self.0 {
            quinn::ReadError::ConnectionLost(quinn::ConnectionError::ApplicationClosed(
                ApplicationClose { error_code, .. },
            )) => Some(error_code.into_inner()),
            quinn::ReadError::Reset(error_code) => Some(error_code.into_inner()),
            _ => None,
        }
    }
}

/// Quinn-backed send stream
///
/// Implements a [`quic::SendStream`] backed by a [`quinn::SendStream`].
pub struct SendStream<B: Buf> {
    stream: Option<quinn::SendStream>,
    writing: Option<WriteBuf<B>>,
    write_fut: WriteFuture,
}

type WriteFuture =
    ReusableBoxFuture<'static, (quinn::SendStream, Result<usize, quinn::WriteError>)>;

impl<B> SendStream<B>
where
    B: Buf,
{
    fn new(stream: quinn::SendStream) -> SendStream<B> {
        Self {
            stream: Some(stream),
            writing: None,
            write_fut: ReusableBoxFuture::new(async { unreachable!() }),
        }
    }
}

impl<B> quic::SendStream<B> for SendStream<B>
where
    B: Buf,
{
    type Error = SendStreamError;

    #[cfg_attr(feature = "tracing", instrument(skip_all, level = "trace"))]
    fn poll_ready(&mut self, cx: &mut task::Context<'_>) -> Poll<Result<(), Self::Error>> {
        if let Some(ref mut data) = self.writing {
            while data.has_remaining() {
                if let Some(mut stream) = self.stream.take() {
                    let chunk = data.chunk().to_owned(); // FIXME - avoid copy
                    self.write_fut.set(async move {
                        let ret = stream.write(&chunk).await;
                        (stream, ret)
                    });
                }

                let (stream, res) = ready!(self.write_fut.poll(cx));
                self.stream = Some(stream);
                match res {
                    Ok(cnt) => data.advance(cnt),
                    Err(err) => {
                        return Poll::Ready(Err(SendStreamError::Write(err)));
                    }
                }
            }
        }
        self.writing = None;
        Poll::Ready(Ok(()))
    }

    #[cfg_attr(feature = "tracing", instrument(skip_all, level = "trace"))]
    fn poll_finish(&mut self, _cx: &mut task::Context<'_>) -> Poll<Result<(), Self::Error>> {
        Poll::Ready(self.stream.as_mut().unwrap().finish().map_err(|e| e.into()))
    }

    #[cfg_attr(feature = "tracing", instrument(skip_all, level = "trace"))]
    fn reset(&mut self, reset_code: u64) {
        let _ = self
            .stream
            .as_mut()
            .unwrap()
            .reset(VarInt::from_u64(reset_code).unwrap_or(VarInt::MAX));
    }

    #[cfg_attr(feature = "tracing", instrument(skip_all, level = "trace"))]
    fn send_data<D: Into<WriteBuf<B>>>(&mut self, data: D) -> Result<(), Self::Error> {
        if self.writing.is_some() {
            return Err(Self::Error::NotReady);
        }
        self.writing = Some(data.into());
        Ok(())
    }

    #[cfg_attr(feature = "tracing", instrument(skip_all, level = "trace"))]
    fn send_id(&self) -> StreamId {
        self.stream
            .as_ref()
            .unwrap()
            .id()
            .0
            .try_into()
            .expect("invalid stream id")
    }
}

impl<B> quic::SendStreamUnframed<B> for SendStream<B>
where
    B: Buf,
{
    #[cfg_attr(feature = "tracing", instrument(skip_all, level = "trace"))]
    fn poll_send<D: Buf>(
        &mut self,
        cx: &mut task::Context<'_>,
        buf: &mut D,
    ) -> Poll<Result<usize, Self::Error>> {
        if self.writing.is_some() {
            // This signifies a bug in implementation
            panic!("poll_send called while send stream is not ready")
        }

        let s = Pin::new(self.stream.as_mut().unwrap());

        let res = ready!(futures::io::AsyncWrite::poll_write(s, cx, buf.chunk()));
        match res {
            Ok(written) => {
                buf.advance(written);
                Poll::Ready(Ok(written))
            }
            Err(err) => {
                // We are forced to use AsyncWrite for now because we cannot store
                // the result of a call to:
                // quinn::send_stream::write<'a>(&'a mut self, buf: &'a [u8]) -> Result<usize, WriteError>.
                //
                // This is why we have to unpack the error from io::Error instead of having it
                // returned directly. This should not panic as long as quinn's AsyncWrite impl
                // doesn't change.
                let err = err
                    .into_inner()
                    .expect("write stream returned an empty error")
                    .downcast::<WriteError>()
                    .expect("write stream returned an error which type is not WriteError");

                Poll::Ready(Err(SendStreamError::Write(*err)))
            }
        }
    }
}

/// The error type for [`SendStream`]
///
/// Wraps errors that can happen writing to or polling a send stream.
#[derive(Debug)]
pub enum SendStreamError {
    /// Errors when writing, wrapping a [`quinn::WriteError`]
    Write(WriteError),
    /// Error when the stream is not ready, because it is still sending
    /// data from a previous call
    NotReady,
    /// Error when the stream is closed
    StreamClosed(ClosedStream),
}

impl From<SendStreamError> for std::io::Error {
    fn from(value: SendStreamError) -> Self {
        match value {
            SendStreamError::Write(err) => err.into(),
            SendStreamError::NotReady => {
                std::io::Error::new(std::io::ErrorKind::Other, "send stream is not ready")
            }
            SendStreamError::StreamClosed(err) => err.into(),
        }
    }
}

impl std::error::Error for SendStreamError {}

impl Display for SendStreamError {
    fn fmt(&self, f: &mut std::fmt::Formatter<'_>) -> std::fmt::Result {
        write!(f, "{:?}", self)
    }
}

impl From<WriteError> for SendStreamError {
    fn from(e: WriteError) -> Self {
        Self::Write(e)
    }
}

impl From<ClosedStream> for SendStreamError {
    fn from(value: ClosedStream) -> Self {
        Self::StreamClosed(value)
    }
}

impl Error for SendStreamError {
    fn is_timeout(&self) -> bool {
        matches!(
            self,
            Self::Write(quinn::WriteError::ConnectionLost(
                quinn::ConnectionError::TimedOut
            ))
        )
    }

    fn err_code(&self) -> Option<u64> {
        match self {
            Self::Write(quinn::WriteError::Stopped(error_code)) => Some(error_code.into_inner()),
            Self::Write(quinn::WriteError::ConnectionLost(
                quinn::ConnectionError::ApplicationClosed(ApplicationClose { error_code, .. }),
            )) => Some(error_code.into_inner()),
            _ => None,
        }
    }
}

impl From<SendStreamError> for Arc<dyn Error> {
    fn from(e: SendStreamError) -> Self {
        Arc::new(e)
    }
}<|MERGE_RESOLUTION|>--- conflicted
+++ resolved
@@ -16,19 +16,10 @@
 
 use futures::{
     ready,
-<<<<<<< HEAD
-    stream::{self, BoxStream},
-    StreamExt,
+    stream::{self},
+    Stream, StreamExt,
 };
 use h3_datagram::{datagram::Datagram, quic_traits};
-use quinn::ReadDatagram;
-pub use quinn::{
-    self, crypto::Session, AcceptBi, AcceptUni, Endpoint, OpenBi, OpenUni, VarInt, WriteError,
-=======
-    stream::{self},
-    Stream, StreamExt,
->>>>>>> 1af2235a
-};
 pub use quinn::{self, AcceptBi, AcceptUni, Endpoint, OpenBi, OpenUni, VarInt, WriteError};
 use quinn::{ApplicationClose, ClosedStream, ReadDatagram};
 
